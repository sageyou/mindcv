''' Model training pipeline '''
import os
import logging
import mindspore as ms
import numpy as np
from mindspore import nn, Tensor
from mindspore import FixedLossScaleManager, Model
from mindspore.communication import init, get_rank, get_group_size

from mindcv.models import create_model
from mindcv.data import create_dataset, create_transforms, create_loader
from mindcv.loss import create_loss
from mindcv.optim import create_optimizer
from mindcv.scheduler import create_scheduler
from mindcv.utils import StateMonitor, Allreduce, TrainOneStepWithEMA
from config import parse_args

ms.set_seed(1)
np.random.seed(1)

logger = logging.getLogger('train')
logger.setLevel(logging.INFO)
h1 = logging.StreamHandler()
formatter1 = logging.Formatter('%(message)s',)
logger.addHandler(h1)
h1.setFormatter(formatter1)

def train(args):
    ''' main train function'''
    ms.set_context(mode=args.mode)
    if args.distribute:
        init()
        device_num = get_group_size()
        rank_id = get_rank()
        ms.set_auto_parallel_context(device_num=device_num,
                                     parallel_mode='data_parallel',
                                     gradients_mean=True)
    else:
        device_num = None
        rank_id = None

    # create dataset
    dataset_train = create_dataset(
        name=args.dataset,
        root=args.data_dir,
        split=args.train_split,
        shuffle=args.shuffle,
        num_samples=args.num_samples,
        num_shards=device_num,
        shard_id=rank_id,
        num_parallel_workers=args.num_parallel_workers,
        download=args.dataset_download,
        num_aug_repeats=args.aug_repeats)

    if args.num_classes is None:
        num_classes = dataset_train.num_classes()
    else:
        num_classes = args.num_classes

    # create transforms
    transform_list = create_transforms(
        dataset_name=args.dataset,
        is_training=True,
        image_resize=args.image_resize,
        scale=args.scale,
        ratio=args.ratio,
        hflip=args.hflip,
        vflip=args.vflip,
        color_jitter=args.color_jitter,
        interpolation=args.interpolation,
        auto_augment=args.auto_augment,
        mean=args.mean,
        std=args.std,
        re_prob=args.re_prob,
        re_scale=args.re_scale,
        re_ratio=args.re_ratio,
        re_value=args.re_value,
        re_max_attempts=args.re_max_attempts
    )

    # load dataset
    loader_train = create_loader(
        dataset=dataset_train,
        batch_size=args.batch_size,
        drop_remainder=args.drop_remainder,
        is_training=True,
        mixup=args.mixup,
        cutmix=args.cutmix,
        cutmix_prob=args.cutmix_prob,
        num_classes=num_classes,
        transform=transform_list,
        num_parallel_workers=args.num_parallel_workers,
    )

    if args.val_while_train:
        dataset_eval = create_dataset(
            name=args.dataset,
            root=args.data_dir,
            split=args.val_split,
            num_shards=device_num,
            shard_id=rank_id,
            num_parallel_workers=args.num_parallel_workers,
            download=args.dataset_download)

        transform_list_eval = create_transforms(
            dataset_name=args.dataset,
            is_training=False,
            image_resize=args.image_resize,
            crop_pct=args.crop_pct,
            interpolation=args.interpolation,
            mean=args.mean,
            std=args.std
        )

        loader_eval = create_loader(
            dataset=dataset_eval,
            batch_size=args.batch_size,
            drop_remainder=False,
            is_training=False,
            transform=transform_list_eval,
            num_parallel_workers=args.num_parallel_workers,
        )
        # validation dataset count
        eval_count = dataset_eval.get_dataset_size()
        if args.distribute:
            all_reduce = Allreduce()
            eval_count = all_reduce(Tensor(eval_count, ms.int32))
    else:
        loader_eval = None

    num_batches = loader_train.get_dataset_size()
    # Train dataset count
    train_count = dataset_train.get_dataset_size()
    if args.distribute:
        all_reduce = Allreduce()
        train_count = all_reduce(Tensor(train_count, ms.int32))

    # create model
    network = create_model(model_name=args.model,
                           num_classes=num_classes,
                           in_channels=args.in_channels,
                           drop_rate=args.drop_rate,
                           drop_path_rate=args.drop_path_rate,
                           pretrained=args.pretrained,
                           checkpoint_path=args.ckpt_path,
                           use_ema=args.use_ema)
    
    num_params = sum([param.size for param in network.get_parameters()])

    # create loss
    loss = create_loss(name=args.loss,
                       reduction=args.reduction,
                       label_smoothing=args.label_smoothing,
                       aux_factor=args.aux_factor)

    # create learning rate schedule
    lr_scheduler = create_scheduler(num_batches,
                                    scheduler=args.scheduler,
                                    lr=args.lr,
                                    min_lr=args.min_lr,
                                    warmup_epochs=args.warmup_epochs,
                                    warmup_factor=args.warmup_factor,
                                    decay_epochs=args.decay_epochs,
                                    decay_rate=args.decay_rate,
                                    milestones=args.multi_step_decay_milestones,
                                    num_epochs=args.epoch_size,
                                    lr_epoch_stair=args.lr_epoch_stair)
    
    # resume training if ckpt_path is given
    if args.ckpt_path != '' and args.resume_opt: 
        opt_ckpt_path = os.path.join(args.ckpt_save_dir, f'optim_{args.model}.ckpt')
    else:
        opt_ckpt_path = '' 

    # create optimizer
    #TODO: consistent naming opt, name, dataset_name
<<<<<<< HEAD
    if args.use_ema:
        optimizer = create_optimizer(network.trainable_params(),
                                     opt=args.opt,
                                     lr=lr_scheduler,
                                     weight_decay=args.weight_decay,
                                     momentum=args.momentum,
                                     nesterov=args.use_nesterov,
                                     filter_bias_and_bn=args.filter_bias_and_bn,
                                     checkpoint_path=opt_ckpt_path,
                                     eps=args.eps)
    else:
        optimizer = create_optimizer(network.trainable_params(),
                                     opt=args.opt,
                                     lr=lr_scheduler,
                                     weight_decay=args.weight_decay,
                                     momentum=args.momentum,
                                     nesterov=args.use_nesterov,
                                     filter_bias_and_bn=args.filter_bias_and_bn,
                                     loss_scale=args.loss_scale,
                                     checkpoint_path=opt_ckpt_path,
                                     eps=args.eps)
=======
    optimizer = create_optimizer(network.trainable_params(),
                                 opt=args.opt,
                                 lr=lr_scheduler,
                                 weight_decay=args.weight_decay,
                                 momentum=args.momentum,
                                 nesterov=args.use_nesterov,
                                 filter_bias_and_bn=args.filter_bias_and_bn,
                                 loss_scale=args.loss_scale,
                                 checkpoint_path=opt_ckpt_path,
                                 eps=args.eps)
>>>>>>> 18260345

    # Define eval metrics.
    if num_classes >= 5:
        eval_metrics = {'Top_1_Accuracy': nn.Top1CategoricalAccuracy(),
                        'Top_5_Accuracy': nn.Top5CategoricalAccuracy()}
    else:
        eval_metrics = {'Top_1_Accuracy': nn.Top1CategoricalAccuracy()}

    # init model
    if args.use_ema:
        net_with_loss = nn.WithLossCell(network, loss)

        if args.dynamic_loss_scale:
            loss_scale_manager = nn.DynamicLossScaleUpdateCell(loss_scale_value=args.loss_scale, scale_factor=2,
                                                               scale_window=1000)
        else:
            loss_scale_manager = nn.FixedLossScaleUpdateCell(loss_scale_value=args.loss_scale)
        ms.amp.auto_mixed_precision(net_with_loss, amp_level=args.amp_level)
        net_with_loss = TrainOneStepWithEMA(net_with_loss, optimizer, scale_sense=loss_scale_manager,
                                            use_ema=args.use_ema, ema_decay=args.ema_decay)
        eval_network = nn.WithEvalCell(network, loss, args.amp_level in ["O2", "O3", "auto"])
        model = Model(net_with_loss, eval_network=eval_network, metrics=eval_metrics, eval_indexes=[0, 1, 2])
    else:
        if args.dynamic_loss_scale:
            loss_scale_manager = ms.amp.DynamicLossScaleManager(init_loss_scale=args.loss_scale, scale_factor=2,
                                                                scale_window=1000)
        else:
            loss_scale_manager = FixedLossScaleManager(loss_scale=args.loss_scale, drop_overflow_update=False)
        model = Model(network, loss_fn=loss, optimizer=optimizer, metrics=eval_metrics, amp_level=args.amp_level,
                      loss_scale_manager=loss_scale_manager)

    # callback
    # save checkpoint, summary training loss
    # recorad val acc and do model selection if val dataset is availabe
    begin_epoch = 0
    if args.ckpt_path != '':
        if args.ckpt_path != '':
            begin_step = optimizer.global_step.asnumpy()[0]
            begin_epoch = args.ckpt_path.split('/')[-1].split('-')[1].split('_')[0]
            begin_epoch = int(begin_epoch)

    summary_dir = f"./{args.ckpt_save_dir}/summary"
    assert (args.ckpt_save_policy != 'top_k' or args.val_while_train == True), \
        "ckpt_save_policy is top_k, val_while_train must be True."
    state_cb = StateMonitor(model, summary_dir=summary_dir,
                            dataset_val=loader_eval,
                            val_interval=args.val_interval,
<<<<<<< HEAD
                            metric_name=list(eval_metrics.keys()),
=======
                            metric_name=list(eval_metrics.keys())
,
>>>>>>> 18260345
                            ckpt_dir=args.ckpt_save_dir,
                            ckpt_save_interval=args.ckpt_save_interval,
                            best_ckpt_name=args.model + '_best.ckpt',
                            rank_id=rank_id,
                            device_num=device_num,
                            log_interval=args.log_interval,
                            keep_checkpoint_max=args.keep_checkpoint_max,
                            model_name=args.model,
                            last_epoch=begin_epoch,
                            ckpt_save_policy=args.ckpt_save_policy)

    callbacks = [state_cb]
    # log
    if rank_id in [None, 0]:
        logger.info(f"-" * 40)
        logger.info(f"Num devices: {device_num if device_num is not None else 1} \n"
                    f"Distributed mode: {args.distribute} \n"
                    f"Num training samples: {train_count}")
        if args.val_while_train:
            logger.info(f"Num validation samples: {eval_count}")
        logger.info(f"Num classes: {num_classes} \n"
                    f"Num batches: {num_batches} \n"
                    f"Batch size: {args.batch_size} \n"
                    f"Auto augment: {args.auto_augment} \n"
                    f"Model: {args.model} \n"
                    f"Model param: {num_params} \n"
                    f"Num epochs: {args.epoch_size} \n"
                    f"Optimizer: {args.opt} \n"
                    f"LR: {args.lr} \n"
                    f"LR Scheduler: {args.scheduler}")
        logger.info(f"-" * 40)

        if args.ckpt_path != '':
            logger.info(f"Resume training from {args.ckpt_path}, last step: {begin_step}, last epoch: {begin_epoch}")
        else:
            logger.info('Start training')

    model.train(args.epoch_size, loader_train, callbacks=callbacks, dataset_sink_mode=args.dataset_sink_mode)

if __name__ == '__main__':
    args = parse_args()
    train(args)<|MERGE_RESOLUTION|>--- conflicted
+++ resolved
@@ -174,7 +174,6 @@
 
     # create optimizer
     #TODO: consistent naming opt, name, dataset_name
-<<<<<<< HEAD
     if args.use_ema:
         optimizer = create_optimizer(network.trainable_params(),
                                      opt=args.opt,
@@ -196,18 +195,6 @@
                                      loss_scale=args.loss_scale,
                                      checkpoint_path=opt_ckpt_path,
                                      eps=args.eps)
-=======
-    optimizer = create_optimizer(network.trainable_params(),
-                                 opt=args.opt,
-                                 lr=lr_scheduler,
-                                 weight_decay=args.weight_decay,
-                                 momentum=args.momentum,
-                                 nesterov=args.use_nesterov,
-                                 filter_bias_and_bn=args.filter_bias_and_bn,
-                                 loss_scale=args.loss_scale,
-                                 checkpoint_path=opt_ckpt_path,
-                                 eps=args.eps)
->>>>>>> 18260345
 
     # Define eval metrics.
     if num_classes >= 5:
@@ -255,12 +242,7 @@
     state_cb = StateMonitor(model, summary_dir=summary_dir,
                             dataset_val=loader_eval,
                             val_interval=args.val_interval,
-<<<<<<< HEAD
                             metric_name=list(eval_metrics.keys()),
-=======
-                            metric_name=list(eval_metrics.keys())
-,
->>>>>>> 18260345
                             ckpt_dir=args.ckpt_save_dir,
                             ckpt_save_interval=args.ckpt_save_interval,
                             best_ckpt_name=args.model + '_best.ckpt',
