"""models init"""
from . import layers, convnext, densenet, dpn, efficientnet, ghostnet, googlenet, inception_v3, inception_v4, mnasnet,\
    mobilenet_v1, mobilenet_v2, mobilenet_v3, model_factory, nasnet, pnasnet, registry, regnet, repvgg, res2net, resnet,\
<<<<<<< HEAD
    rexnet, shufflenetv1, shufflenetv2, sknet, squeezenet, swin_transformer, vgg, xception, convit, vit, BiT_ResNet, pvt, repmlp
=======
    rexnet, shufflenetv1, shufflenetv2, sknet, squeezenet, swin_transformer, vgg, xception, convit, vit, BiT_ResNet, pvt, visformer
>>>>>>> 8cf865de

__all__ = []
__all__.extend(layers.__all__)
__all__.extend(convnext.__all__)
__all__.extend(densenet.__all__)
__all__.extend(dpn.__all__)
__all__.extend(efficientnet.__all__)
__all__.extend(ghostnet.__all__)
__all__.extend(googlenet.__all__)
__all__.extend(inception_v3.__all__)
__all__.extend(inception_v4.__all__)
__all__.extend(mnasnet.__all__)
__all__.extend(mobilenet_v1.__all__)
__all__.extend(mobilenet_v2.__all__)
__all__.extend(mobilenet_v3.__all__)
__all__.extend(model_factory.__all__)
__all__.extend(nasnet.__all__)
__all__.extend(pnasnet.__all__)
__all__.extend(registry.__all__)
__all__.extend(regnet.__all__)
__all__.extend(repvgg.__all__)
__all__.extend(res2net.__all__)
__all__.extend(resnet.__all__)
__all__.extend(rexnet.__all__)
__all__.extend(shufflenetv1.__all__)
__all__.extend(shufflenetv2.__all__)
__all__.extend(sknet.__all__)
__all__.extend(squeezenet.__all__)
__all__.extend(swin_transformer.__all__)
__all__.extend(vgg.__all__)
__all__.extend(xception.__all__)
__all__.extend(convit.__all__)
__all__.extend(vit.__all__)
__all__.extend(repmlp.__all__)
__all__.extend(pvt.__all__)
__all__.extend(BiT_ResNet.__all__)
__all__.extend(visformer.__all__)

#fixme: since googlenet is used as both the file and function name, we need to import * after __all__

from .densenet import *
from .googlenet import *
from .inception_v3 import *
from .inception_v4 import *
from .mobilenet_v1 import *
from .mobilenet_v2 import *
from .mobilenet_v3 import *
from .xception import *
from .model_factory import *
from .registry import *
from .regnet import *
from .resnet import *
from .rexnet import *
from .shufflenetv1 import *
from .shufflenetv2 import *
from .squeezenet import *
from .mnasnet import *
from .sknet import *
from .res2net import *
from .utils import *
from .vgg import *
from .layers import *
from .nasnet import *
from .pnasnet import *
from .convnext import *
from .dpn import *
from .efficientnet import *
from .ghostnet import *
from .repvgg import *
from .swin_transformer import *
from .convit import *
from .vit import *
from .repmlp import *
from .pvt import *
from .BiT_ResNet import *
from .visformer import *<|MERGE_RESOLUTION|>--- conflicted
+++ resolved
@@ -1,11 +1,7 @@
 """models init"""
 from . import layers, convnext, densenet, dpn, efficientnet, ghostnet, googlenet, inception_v3, inception_v4, mnasnet,\
     mobilenet_v1, mobilenet_v2, mobilenet_v3, model_factory, nasnet, pnasnet, registry, regnet, repvgg, res2net, resnet,\
-<<<<<<< HEAD
-    rexnet, shufflenetv1, shufflenetv2, sknet, squeezenet, swin_transformer, vgg, xception, convit, vit, BiT_ResNet, pvt, repmlp
-=======
-    rexnet, shufflenetv1, shufflenetv2, sknet, squeezenet, swin_transformer, vgg, xception, convit, vit, BiT_ResNet, pvt, visformer
->>>>>>> 8cf865de
+    rexnet, shufflenetv1, shufflenetv2, sknet, squeezenet, swin_transformer, vgg, xception, convit, vit, BiT_ResNet, pvt, visformer, repmlp
 
 __all__ = []
 __all__.extend(layers.__all__)
