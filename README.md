# MindCV

<p align="left">
    <a href="https://mindcv.readthedocs.io/en/latest">
        <img alt="docs" src="https://img.shields.io/badge/docs-latest-blue">
    </a>
    <a href="https://github.com/mindspore-lab/mindcv/blob/main/LICENSE.md">
        <img alt="GitHub" src="https://img.shields.io/github/license/mindspore-lab/mindcv.svg">
    </a>
    <a href="https://github.com/mindspore-lab/mindcv/pulls">
        <img alt="PRs Welcome" src="https://img.shields.io/badge/PRs-welcome-pink.svg">
    </a>
    <a href="https://github.com/mindspore-lab/mindcv/issues">
        <img alt="open issues" src="https://img.shields.io/github/issues/mindspore-lab/mindcv">
    </a>
    <!---
    <a href="https://github.com/mindspore-lab/mindcv/tags">
        <img alt="GitHub tags" src="https://img.shields.io/github/tags/mindspore-lab/mindcv">
    </a>
    -->
</p>


| **Build Type**   |`Linux`           |`MacOS`           |`Windows`         |
| :---:            | :---:            | :---:            | :---:            |
| **Build Status** | [![Status](https://github.com/mindspore-lab/mindcv/actions/workflows/main.yml/badge.svg)](https://github.com/mindspore-lab/mindcv/actions) | [![Status](https://github.com/mindspore-lab/mindcv/actions/workflows/mac.yml/badge.svg)](https://github.com/mindspore-lab/mindcv/actions) | Not tested|

English | [中文](README_CN.md)

[Introduction](#introduction) |
[Installation](#installation) |
[Get Started](#get-started) |
[Tutorials](#tutorials) |
[Model List](#model-list) |
[Supported Algorithms](#supported-algorithms) |
[Notes](#notes) 


## Introduction
MindCV is an open-source toolbox for computer vision research and development based on [MindSpore](https://www.mindspore.cn/en). It collects a series of classic and SoTA vision models, such as ResNet and SwinTransformer, along with their pre-trained weights and training strategies. SoTA methods such as auto augmentation are also provided for performance improvement. With the decoupled module design, it is easy to apply or adapt MindCV to your own CV tasks. 

<details open>
<summary> Major Features </summary>
	
- **Easy-to-Use.** MindCV decomposes the vision framework into various configurable components. It is easy to customize your data pipeline, models, and learning pipeline with MindCV: 

```python
>>> import mindcv 
# create a dataset
>>> dataset = mindcv.create_dataset('cifar10', download=True)
# create a model
>>> network = mindcv.create_model('resnet50', pretrained=True)
```

Users can customize and launch their transfer learning or training task in one command line.

``` python
# transfer learning in one command line
>>> !python train.py --model=swin_tiny --pretrained --opt=adamw --lr=0.001 --data_dir={data_dir} 
```

<<<<<<< HEAD
- **State-of-The-Art.** MindCV provides various CNN-based and Transformer-based vision models including SwinTransformer. Their pretrained weights and performance reports are provided to help users select and reuse the right model: 
__
- **Flexibility and efficiency.** MindCV is built on MindSpore which is an efficent DL framework that can run on different hardware platforms (GPU/CPU/Ascend). It supports both graph mode for high efficiency and pynative mode for flexibility.
=======
- **State-of-The-Art.** MindCV provides various CNN-based and Transformer-based vision models including SwinTransformer. Their pretrained weights and performance reports are provided to help users select and reuse the right model.

- **Flexibility and efficiency.** MindCV is bulit on MindSpore which is an efficent DL framework that can run on different hardward platforms (GPU/CPU/Ascend). It supports both graph mode for high efficiency and pynative mode for flexibity.
>>>>>>> 2071974a
	
</details>
	
### Benchmark Results

The performance of the models trained with MindCV is summarized in [benchmark_results.md](./benchmark_results.md), where the training recipes and weights are both available.  

Model introduction and training details can be viewed in each subfolder under [configs](configs).

## Installation

### Dependency

- mindspore >= 1.8.1
- numpy >= 1.17.0
- pyyaml >= 5.3
- tqdm
- openmpi 4.0.3 (for distributed mode) 

To install the dependency, please run
```shell
pip install -r requirements.txt
```

MindSpore can be easily installed by following the official [instructions](https://www.mindspore.cn/install) where you can select your hardware platform for the best fit. To run in distributed mode, [openmpi](https://www.open-mpi.org/software/ompi/v4.0/) is required to install.   

The following instructions assume the desired dependency is fulfilled. 

### Install with PyPI

The released version of MindCV can be installed via `PyPI` as follows:
```shell
pip install mindcv
```

### Install from Source

The latest version of MindCV can be installed as follows:
```shell
pip install git+https://github.com/mindspore-lab/mindcv.git
```

#### Notes: 
* MindCV can be installed on Linux and Mac but not on Windows currently.

## Get Started 

### Hands-on Tutorial

To get started with MindCV, please see the [transfer learning tutorial](tutorials/finetune.md), which will give you a quick tour on each key component and the train/validate/predict pipelines. 

Below are a few code snippets for your taste. 

```python
>>> import mindcv 
# List and find a pretrained vision model 
>>> mindcv.list_models("swin*", pretrained=True)
['swin_tiny']
# Create the model object
>>> network = mindcv.create_model('swin_tiny', pretrained=True)
# Validate its accuracy
>>> !python validate.py --model=swin_tiny --pretrained --dataset=imagenet --val_split=validation
{'Top_1_Accuracy': 0.808343989769821, 'Top_5_Accuracy': 0.9527253836317136, 'loss': 0.8474242982580839}
```

**Image classification demo**

<p align="left">
  <img src="https://user-images.githubusercontent.com/8156835/210049681-89f68b9f-eb44-44e2-b689-4d30c93c6191.jpg" width=360 />
</p>

Infer the input image with a pretrained SoTA model,

```python
>>> !python infer.py --model=swin_tiny --image_path='./tutorials/data/test/dog/dog.jpg'
{'Labrador retriever': 0.5700152, 'golden retriever': 0.034551315, 'kelpie': 0.010108651, 'Chesapeake Bay retriever': 0.008229004, 'Walker hound, Walker foxhound': 0.007791956}
```
The top-1 prediction result is labrador retriever (拉布拉多犬), which is the breed of this cut dog.

### Training

It is easy to train your model on a standard or customized dataset using `train.py`, where the training strategy (e.g., augmentation, LR scheduling) can be configured with external arguments or a yaml config file.

``` shell
# standalone training 
python train.py --model=resnet50 --dataset=cifar10 --dataset_download
```

Above is an example for training ResNet50 on CIFAR10 dataset on a CPU/GPU/Ascend device 

- Distributed Training

For large datasets like ImageNet, it is necessary to do training in distributed mode on multiple devices. This can be achieved with `mpirun` and parallel features supported by MindSpore.

```shell
# distributed training
export CUDA_VISIBLE_DEVICES=0,1,2,3  # 4 GPUs
mpirun -n 4 python train.py --distribute \
	--model=densenet121 --dataset=imagenet --data_dir=/path/to/imagenet   
```
> If the script is executed by the root user, the `--allow-run-as-root` parameter must be added to `mpirun`.

Detailed parameter definitions  can be seen in `config.py` and checked by running `python train.py --help'. 


To resume training, please specify the `--ckpt_path` and `--ckpt_save_dir` arguments. The optimizer state including the learning rate of the last stopped epoch will also be recovered. 


- Config and Training Strategy

You can configure your model and other components either by specifying external parameters or by using a yaml config file. Here is an example of training using a preset yaml file.

```shell
mpirun --allow-run-as-root -n 4 python train.py -c configs/squeezenet/squeezenet_1.0_gpu.yaml    
```

**Pre-defined Training Strategies:** You can also reuse our training recipes that achieve SoTA results on ImageNet. Please look into the [`configs`](configs) folder for details about the performance and downloading the pre-trained weights.


### Validation

To evalute the model performance, please run `validate.py` 

```python
# validate a trained checkpoint
python validate.py --model=resnet50 --dataset=imagenet --val_split=validation --ckpt_path='./ckpt/densenet121-best.ckpt' 
``` 

- Validation while Training 

You can also track the validation accuracy during training by enabling the `--val_while_train` option, e.g.,

```python
python train.py --model=resnet50 --dataset=cifar10 \
		--val_while_train --val_split=test --val_interval=1
``` 

The training loss and validation accuracy for each epoch  will be saved in `{ckpt_save_dir}/results.log`.

More examples about training and validation can be seen in [examples/scripts](examples/scripts). 

- Graph Mode and Pynative Mode 

By default, the training pipeline `train.py` is run in [graph mode](https://www.mindspore.cn/tutorials/zh-CN/r1.8/advanced/pynative_graph/mode.html#%E9%9D%99%E6%80%81%E5%9B%BE) on MindSpore, which is optimized for efficiency and parallel computing with a compiled static graph. In contrast, [pynative mode](https://www.mindspore.cn/tutorials/zh-CN/r1.8/advanced/pynative_graph/mode.html#%E5%8A%A8%E6%80%81%E5%9B%BE) is optimized for flexibility and easy debugging. You may alter the parameter `--mode` to switch to pure pynative mode for debugging purpose.

[Pynative mode with ms_function ](https://www.mindspore.cn/tutorials/zh-CN/r1.8/advanced/pynative_graph/combine.html) is a mixed mode for comprising flexibility and efficiency in MindSpore. To apply pynative mode with ms_function for training, please run `train_with_func.py`, e.g.,

``` shell
python train_with_func.py --model=resnet50 --dataset=cifar10 --dataset_download  --epoch_size=10  
```
>Note: this is an **experimental** function under improvement. It is not stable on MindSpore 1.8.1 or earlier versions.


## Tutorials
We provide the following jupyter notebook tutorials to help users learn to use MindCV. 

- [Learn about configs](tutorials/learn_about_config.md)  
- [Inference with a pretrained model](tutorials/inference.md) 
- [Finetune a pretrained model on custom datasets](tutorials/finetune.md) 
- [Customize your model]() //coming soon
- [Optimizing performance for vision transformer]() //coming soon
- [Deployment demo](tutorials/deployment.md) 

## Model List

Currently, MindCV supports the model families listed below. More models with pre-trained weights are under development and will be released soon.

<details open>
<summary> Supported models </summary>

* Big Transfer ResNetV2 (BiT) - https://arxiv.org/abs/1912.11370
* ConvNeXt - https://arxiv.org/abs/2201.03545
* ConViT (Soft Convolutional Inductive Biases Vision Transformers)- https://arxiv.org/abs/2103.10697
* DenseNet - https://arxiv.org/abs/1608.06993
* DPN (Dual-Path Network) - https://arxiv.org/abs/1707.01629
* EfficientNet (MBConvNet Family) https://arxiv.org/abs/1905.11946
* EfficientNet V2 - https://arxiv.org/abs/2104.00298
* GhostNet - https://arxiv.org/abs/1911.11907
* GoogleNet - https://arxiv.org/abs/1409.4842
* Inception-V3 - https://arxiv.org/abs/1512.00567
* Inception-ResNet-V2 and Inception-V4 - https://arxiv.org/abs/1602.07261
* MNASNet - https://arxiv.org/abs/1807.11626
* MobileNet-V1 - https://arxiv.org/abs/1704.04861
* MobileNet-V2 - https://arxiv.org/abs/1801.04381
* MobileNet-V3 (MBConvNet w/ Efficient Head) - https://arxiv.org/abs/1905.02244
* NASNet - https://arxiv.org/abs/1707.07012
* PNasNet - https://arxiv.org/abs/1712.00559
* PVT (Pyramid Vision Transformer) - https://arxiv.org/abs/2102.12122
* PoolFormer models - https://github.com/sail-sg/poolformer
* RegNet - https://arxiv.org/abs/2003.13678
* RepMLP https://arxiv.org/abs/2105.01883
* RepVGG - https://arxiv.org/abs/2101.03697
* ResNet (v1b/v1.5) - https://arxiv.org/abs/1512.03385
* ResNeXt - https://arxiv.org/abs/1611.05431
* Res2Net - https://arxiv.org/abs/1904.01169
* ReXNet - https://arxiv.org/abs/2007.00992
* ShuffleNet v1 - https://arxiv.org/abs/1707.01083
* ShuffleNet v2 - https://arxiv.org/abs/1807.11164
* SKNet - https://arxiv.org/abs/1903.06586
* SqueezeNet - https://arxiv.org/abs/1602.07360
* Swin Transformer - https://arxiv.org/abs/2103.14030
* VGG - https://arxiv.org/abs/1409.1556
* Visformer - https://arxiv.org/abs/2104.12533
* Vision Transformer (ViT) - https://arxiv.org/abs/2010.11929
* Xception - https://arxiv.org/abs/1610.02357

Please see [configs](./configs) for the details about model performance and pretrained weights.

</details>

## Supported Algorithms
<details open>
<summary> Supported algorithms </summary>

* Augmentation
	* [AutoAugment](https://arxiv.org/abs/1805.09501)
	* [RandAugment](https://arxiv.org/abs/1909.13719) 
	* [Repeated Augmentation](https://openaccess.thecvf.com/content_CVPR_2020/papers/Hoffer_Augment_Your_Batch_Improving_Generalization_Through_Instance_Repetition_CVPR_2020_paper.pdf)
	* RandErasing (Cutout)
	* CutMix
	* Mixup
	* RandomResizeCrop
	* Color Jitter, Flip, etc
* Optimizer
	* Adam
	* Adamw
	* Adan (experimental)
	* AdaGrad
	* LAMB
	* Momentum
	* RMSProp
	* SGD
	* NAdam
* LR Scheduler
	* Warmup Cosine Decay
	* Step LR
	* Polynomial Decay
	* Exponential Decay
* Regularization
	* Weight Decay
	* Label Smoothing
	* Stochastic Depth (depends on networks)
	* Dropout (depends on networks)
* Loss
	* Cross Entropy (w/ class weight and auxiliary logit support)
	* Binary Cross Entropy  (w/ class weight and auxiliary logit support)
	* Soft Cross Entropy Loss (automatically enabled if mixup or label smoothing is used)
	* Soft Binary Cross Entropy Loss (automatically enabled if mixup or label smoothing is used)
* Ensemble
	* Warmup EMA (Exponential Moving Average)
</details>

## Notes
### What is New 
- 2022/12/09
1. Support lr warmup for all lr scheduling algorithms besides cosine decay.
2. Add repeated augmentation, which can be enabled by setting `--aug_repeats` to be a value larger than 1 (typically, 3 or 4 is a common choice).
3. Add EMA.
4. Improve BCE loss to support mixup/cutmix. 

- 2022/11/21
1. Add visualization for loss and acc curves
2. Support epochwise lr warmup cosine decay (previous is stepwise)
- 2022/11/09
1. Add 7 pretrained ViT models.
2. Add RandAugment augmentation.
3. Fix CutMix efficiency issue and CutMix and Mixup can be used together. 
4. Fix lr plot and scheduling bug.
- 2022/10/12
1. Both BCE and CE loss now support class-weight config, label smoothing, and auxiliary logit input (for networks like inception).
- 2022/09/13
1. Add Adan optimizer (experimental) 

### How to Contribute

We appreciate all kind of contributions including issues and PRs to make MindCV better. 

Please refer to [CONTRIBUTING.md](CONTRIBUTING.md) for the contributing guideline. Please follow the [Model Template and Guideline](mindcv/models/model_template.md) for contributing a model that fits the overall interface :)

### License

This project follows the [Apache License 2.0](LICENSE.md) open-source license.

### Acknowledgement

MindCV is an open-source project jointly developed by the MindSpore team, Xidian University, and Xi'an Jiaotong University. 
Sincere thanks to all participating researchers and developers for their hard work on this project.
We also acknowledge the computing resources provided by [OpenI](https://openi.pcl.ac.cn/).

### Citation

If you find this project useful in your research, please consider citing:

```latex
@misc{MindSpore Computer Vision 2022,
    title={{MindSpore Computer  Vision}:MindSpore Computer Vision Toolbox and Benchmark},
    author={MindSpore Vision Contributors},
    howpublished = {\url{https://github.com/mindspore-lab/mindcv/}},
    year={2022}
}
```<|MERGE_RESOLUTION|>--- conflicted
+++ resolved
@@ -59,15 +59,10 @@
 >>> !python train.py --model=swin_tiny --pretrained --opt=adamw --lr=0.001 --data_dir={data_dir} 
 ```
 
-<<<<<<< HEAD
 - **State-of-The-Art.** MindCV provides various CNN-based and Transformer-based vision models including SwinTransformer. Their pretrained weights and performance reports are provided to help users select and reuse the right model: 
-__
-- **Flexibility and efficiency.** MindCV is built on MindSpore which is an efficent DL framework that can run on different hardware platforms (GPU/CPU/Ascend). It supports both graph mode for high efficiency and pynative mode for flexibility.
-=======
-- **State-of-The-Art.** MindCV provides various CNN-based and Transformer-based vision models including SwinTransformer. Their pretrained weights and performance reports are provided to help users select and reuse the right model.
-
-- **Flexibility and efficiency.** MindCV is bulit on MindSpore which is an efficent DL framework that can run on different hardward platforms (GPU/CPU/Ascend). It supports both graph mode for high efficiency and pynative mode for flexibity.
->>>>>>> 2071974a
+
+- **Flexibility and efficiency.** MindCV is built on MindSpore which is an efficent DL framework that can be run on different hardware platforms (GPU/CPU/Ascend). It supports both graph mode for high efficiency and pynative mode for flexibility.
+
 	
 </details>
 	
